<<<<<<< HEAD
import * as dotenv from 'dotenv';
import { Client } from '@notionhq/client';
import { QueryDatabaseResponse } from '@notionhq/client/build/src/api-endpoints';
=======
import { Client } from "@notionhq/client";
import { QueryDatabaseResponse } from "@notionhq/client/build/src/api-endpoints";
import { NotionAPI } from "../utils/notionapi";

export class DataBase {
    private static instance: DataBase | null = null;
>>>>>>> 13a9e652

    private notion: Client;
    private databaseId: string;
    public database: QueryDatabaseResponse;

<<<<<<< HEAD
    //데이터베이스는 Pages의 리스트를 담고 있다.
    public list: string = 'Default Title';

    private constructor(
        notion: Client,
        databaseId: string,
        filterUdate?: string,
    ) {
        this.notion = notion;
        this.databaseId = databaseId;
        this.database = {} as QueryDatabaseResponse;

        this.filter = {
            and: [
                {
                    property: '상태',
                    select: {
                        equals: 'POST',
                    },
                },
                {
                    property: 'update',
                    date: filterUdate
                        ? { on_or_after: filterUdate }
                        : { after: filterUdate },
                },
            ],
        };
    }

    public static async create(
        databaseid: string,
        notionkey: string,
        filterUdate?: string,
    ): Promise<DataBase> {
        const notion = new Client({ auth: notionkey });
        //수정필요
        const instance = new DataBase(notion, databaseid, filterUdate);
        instance.database = await instance.queryDatabase(filterUdate);
=======
    public pageIds: { pageId: string }[] = [];

    private constructor(notion: Client, databaseId: string) {
        this.notion = notion;
        this.databaseId = databaseId;
        this.database = {} as QueryDatabaseResponse;
    }

    public static async create(databaseid:string, filterUdate?: string): Promise<DataBase> {
        if (!this.instance) {
            const notionApi: NotionAPI = await NotionAPI.create();
>>>>>>> 13a9e652

            this.instance = new DataBase(notionApi.client, databaseid);
            if (filterUdate === "lastest") {
                const today: Date = new Date();
                today.setDate(today.getDate() - 1);
                filterUdate = `${today.getFullYear()}-${String(today.getMonth() + 1).padStart(2, '0')}-${String(today.getDate()).padStart(2, '0')}`;
            }
            this.instance.database = await this.instance.queryDatabase(filterUdate);
        }
        return this.instance;
    }

    public async queryDatabase(
        filterUdate?: string,
    ): Promise<QueryDatabaseResponse> {
        try {
            const response: QueryDatabaseResponse = await this.notion.databases.query({
                database_id: this.databaseId,
                filter: {
                    and: [
                        {
                            property: '상태',
                            select: {
                                equals: "POST",
                            },
                        },
                        ...(filterUdate ? [{
                            property: 'update',
                            date: { on_or_after: filterUdate }
                        }] : []),
                    ]
                },
                sorts: [
                    {
                        property: 'update',
                        direction: 'descending',
                    },
                ],
            });
            // pageId 리스트 업데이트
            this.pageIds = response.results.map(page => ({ pageId: page.id }));
            return response;
        } catch (error) {
            console.error('Error querying the database:', error);
            throw error;
        }
    }
}<|MERGE_RESOLUTION|>--- conflicted
+++ resolved
@@ -1,61 +1,14 @@
-<<<<<<< HEAD
-import * as dotenv from 'dotenv';
-import { Client } from '@notionhq/client';
-import { QueryDatabaseResponse } from '@notionhq/client/build/src/api-endpoints';
-=======
 import { Client } from "@notionhq/client";
 import { QueryDatabaseResponse } from "@notionhq/client/build/src/api-endpoints";
 import { NotionAPI } from "../utils/notionapi";
 
 export class DataBase {
     private static instance: DataBase | null = null;
->>>>>>> 13a9e652
 
     private notion: Client;
     private databaseId: string;
     public database: QueryDatabaseResponse;
 
-<<<<<<< HEAD
-    //데이터베이스는 Pages의 리스트를 담고 있다.
-    public list: string = 'Default Title';
-
-    private constructor(
-        notion: Client,
-        databaseId: string,
-        filterUdate?: string,
-    ) {
-        this.notion = notion;
-        this.databaseId = databaseId;
-        this.database = {} as QueryDatabaseResponse;
-
-        this.filter = {
-            and: [
-                {
-                    property: '상태',
-                    select: {
-                        equals: 'POST',
-                    },
-                },
-                {
-                    property: 'update',
-                    date: filterUdate
-                        ? { on_or_after: filterUdate }
-                        : { after: filterUdate },
-                },
-            ],
-        };
-    }
-
-    public static async create(
-        databaseid: string,
-        notionkey: string,
-        filterUdate?: string,
-    ): Promise<DataBase> {
-        const notion = new Client({ auth: notionkey });
-        //수정필요
-        const instance = new DataBase(notion, databaseid, filterUdate);
-        instance.database = await instance.queryDatabase(filterUdate);
-=======
     public pageIds: { pageId: string }[] = [];
 
     private constructor(notion: Client, databaseId: string) {
@@ -67,7 +20,6 @@
     public static async create(databaseid:string, filterUdate?: string): Promise<DataBase> {
         if (!this.instance) {
             const notionApi: NotionAPI = await NotionAPI.create();
->>>>>>> 13a9e652
 
             this.instance = new DataBase(notionApi.client, databaseid);
             if (filterUdate === "lastest") {
@@ -80,9 +32,7 @@
         return this.instance;
     }
 
-    public async queryDatabase(
-        filterUdate?: string,
-    ): Promise<QueryDatabaseResponse> {
+    public async queryDatabase(filterUdate?: string): Promise<QueryDatabaseResponse> {
         try {
             const response: QueryDatabaseResponse = await this.notion.databases.query({
                 database_id: this.databaseId,
